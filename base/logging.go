//  Copyright (c) 2012-2013 Couchbase, Inc.
//  Licensed under the Apache License, Version 2.0 (the "License"); you may not use this file
//  except in compliance with the License. You may obtain a copy of the License at
//    http://www.apache.org/licenses/LICENSE-2.0
//  Unless required by applicable law or agreed to in writing, software distributed under the
//  License is distributed on an "AS IS" BASIS, WITHOUT WARRANTIES OR CONDITIONS OF ANY KIND,
//  either express or implied. See the License for the specific language governing permissions
//  and limitations under the License.

package base

import (
	"errors"
	"fmt"
	"log"
	"math"
	"net/http"
	"os"
	"runtime"
	"strings"
	"sync"
	"time"

	"github.com/couchbase/clog"
	"github.com/couchbase/goutils/logging"
	"github.com/natefinch/lumberjack"
)

var errMarshalNilLevel = errors.New("can't marshal a nil *Level to text")

const (
	// If true, all HTTP request/response bodies will be logged.
	// Use this sparingly as it will probably dump sensitive information into the logs.
	EnableLogHTTPBodies = false
)

type Level int32

//By setting DebugLevel to -1, if LogLevel is not set in the logging config it
//will default to the zero value for int32 (0) which will disable debug
//logging, InfoLevel logging will be the default output.
const (
	// DebugLevel logs are typically voluminous, and are usually disabled in
	// production.
	DebugLevel Level = iota - 1
	// InfoLevel is the default logging priority.
	InfoLevel
	// WarnLevel logs are more important than Info, but don't need individual
	// human review.
	WarnLevel
	// ErrorLevel logs are high-priority. If an application is running smoothly,
	// it shouldn't generate any error-level logs.
	ErrorLevel
	// PanicLevel logs a message, then panics.
	PanicLevel
	// FatalLevel logs a message, then calls os.Exit(1).
	FatalLevel
)

// sgLevel returns a compatible internal SyncGateway Log Level for
// the given logging config Level
// The mapping is:
//
// DebugLevel	-1 --> 1
// InfoLevel 	 0 --> 1
// WarnLevel 	 1 --> 2
// ErrorLevel 	 2 --> 2
// PanicLevel 	 3 --> 3
// FatalLevel 	 4 --> 3
//
// This can be mapped by addition of 2 to level value
// and then a division by 2 and return the ceil of the result
// to round to nearest int sgLevel value
func (l Level) sgLevel() int {
	return int(math.Ceil(float64(l+2) / float64(2)))
}

// cgLevel returns a compatible go-couchbase/golog Log Level for
// the given logging config Level
// The mapping is:
//
// DebugLevel	-1 --> 7
// InfoLevel 	 0 --> 4
// WarnLevel 	 1 --> 3
// ErrorLevel 	 2 --> 2
// PanicLevel 	 3 --> 1
// FatalLevel 	 4 --> 0
func (l Level) cgLevel() logging.Level {
	switch l {
	case DebugLevel:
		return logging.DEBUG
	case InfoLevel:
		return logging.INFO
	case WarnLevel:
		return logging.WARN
	case ErrorLevel:
		return logging.ERROR
	case PanicLevel:
		return logging.SEVERE
	case FatalLevel:
		return logging.SEVERE
	default:
		return logging.NONE
	}
}

// String returns a lower-case ASCII representation of the log level.
func (l Level) String() string {
	switch l {
	case DebugLevel:
		return "debug"
	case InfoLevel:
		return "info"
	case WarnLevel:
		return "warn"
	case ErrorLevel:
		return "error"
	case PanicLevel:
		return "panic"
	case FatalLevel:
		return "fatal"
	default:
		return fmt.Sprintf("Level(%d)", l)
	}
}

// Implementaion of the go encoding.TextMarshaller interface for the Level type
// This method will also be called by the JSON Marshaller
//
// MarshalText marshals the Level to text. Note that the text representation
// drops the -Level suffix (see example).
func (l *Level) MarshalText() ([]byte, error) {
	if l == nil {
		return nil, errMarshalNilLevel
	}
	return []byte(l.String()), nil
}

// Implementaion of the go encoding.TextUnmarshaller interface for the Level type
// This method will also be called by the JSON Unmarshaller e.g. when loading
// from logging configuration.
//
// UnmarshalText unmarshals text to a level. Like MarshalText, UnmarshalText
// expects the text representation of a Level to drop the -Level suffix (see
// example).
//
// In particular, this makes it easy to configure logging levels using YAML,
// TOML, or JSON files.
func (l *Level) UnmarshalText(text []byte) error {
	switch string(text) {
	case "debug":
		*l = DebugLevel
	case "info":
		*l = InfoLevel
	case "warn":
		*l = WarnLevel
	case "error":
		*l = ErrorLevel
	case "panic":
		*l = PanicLevel
	case "fatal":
		*l = FatalLevel
	default:
		return fmt.Errorf("unrecognized level: %v", string(text))
	}
	return nil
}

// 1 enables regular logs, 2 enables warnings, 3+ is nothing but panics.
// Default value is 1.
var logLevel int = 1

// Set of LogTo() key strings that are enabled.
var LogKeys map[string]bool

var logNoTime bool

var logLock sync.RWMutex

var logger *log.Logger

var logFile *os.File

var logStar bool // enabling log key "*" enables all key-based logging

type LogRotationConfig struct {
	// MaxSize is the maximum size in megabytes of the log file before it gets
	// rotated. It defaults to 100 megabytes.
	MaxSize int `json:",omitempty"`

	// MaxAge is the maximum number of days to retain old log files based on the
	// timestamp encoded in their filename.  Note that a day is defined as 24
	// hours and may not exactly correspond to calendar days due to daylight
	// savings, leap seconds, etc. The default is not to remove old log files
	// based on age.
	MaxAge int `json:",omitempty"`

	// MaxBackups is the maximum number of old log files to retain.  The default
	// is to retain all old log files (though MaxAge may still cause them to get
	// deleted.)
	MaxBackups int `json:",omitempty"`

	// LocalTime determines if the time used for formatting the timestamps in
	// backup files is the computer's local time.  The default is to use UTC
	// time.
	LocalTime bool `json:",omitempty"`
	// contains filtered or unexported fields
}

type LogAppenderConfig struct {
	// Filename is the file to write logs to.  Backup log files will be retained
	// in the same directory.  It uses <processname>-lumberjack.log in
	// os.TempDir() if empty.
	LogFilePath *string            `json:",omitempty"`
	LogKeys     []string           `json:",omitempty"` // Log keywords to enable
	LogLevel    Level              `json:",omitempty"`
	Rotation    *LogRotationConfig `json:",omitempty"`
}

type LoggingConfigMap map[string]*LogAppenderConfig

//Attach logger to stderr during load, this may get re-attached once config is loaded
func init() {
	logger = log.New(os.Stderr, "", 0)
	LogKeys = make(map[string]bool)
	logNoTime = false
}

func LogLevel() int {
	return logLevel
}

func SetLogLevel(level int) {
	logLock.Lock()
	defer logLock.Unlock()
	logLevel = level
}

// Disables ANSI color in log output.
func LogNoColor() {
	// this is now the default state; see LogColor() below
}

func LogNoTime() {
	logLock.RLock()
	defer logLock.RUnlock()
	//Disable timestamp for default logger, this may be used by other packages
	log.SetFlags(log.Flags() &^ (log.Ldate | log.Ltime | log.Lmicroseconds))
	logNoTime = true
}

func LogTime() {
	logLock.RLock()
	defer logLock.RUnlock()
	//Enable timestamp for default logger, this may be used by other packages
	log.SetFlags(log.Flags() | (log.Ldate | log.Ltime | log.Lmicroseconds))
	logNoTime = false
}

// Parses a comma-separated list of log keys, probably coming from an argv flag.
// The key "bw" is interpreted as a call to LogNoColor, not a key.
func ParseLogFlag(flag string) {
	if flag != "" {
		ParseLogFlags(strings.Split(flag, ","))
	}
}

func (config *LogAppenderConfig) ValidateLogAppender() error {
	//Fail validation if an appender contains a "rotation" sub document
	// and no "logFilePath" appender property is defined
	if config.Rotation != nil {
		if config.LogFilePath == nil {
			return fmt.Errorf("The default logger must define a \"logFilePath\" when \"rotation\" is defined")
		}
		if _, err := IsFilePathWritable(*config.LogFilePath); err != nil {
			return fmt.Errorf("logFilePath %s is not writable, error: %v", *config.LogFilePath, err)
		}
		if config.Rotation.MaxSize < 0 {
			return fmt.Errorf("Log rotation MaxSize must >= 0")
		}
		if config.Rotation.MaxAge < 0 {
			return fmt.Errorf("Log rotation MaxAge must >= 0")
		}
		if config.Rotation.MaxBackups < 0 {
			return fmt.Errorf("Log rotation MaxBackups must >= 0")
		}
	}

	return nil
}

// Parses an array of log keys, probably coming from a argv flags.
// The key "bw" is interpreted as a call to LogNoColor, not a key.
func ParseLogFlags(flags []string) {
	logLock.Lock()
	keyMap := make(map[string]bool)

	for _, key := range flags {
		keyMap [key] = true
	}

	ParseLogFlagsMap(keyMap)
	logLock.Unlock()
	Logf("Enabling logging: %s", flags)
}

// Parses a map of log keys and enabled bool, probably coming from a argv flags.
// The key "bw" is interpreted as a call to LogNoColor, not a key.
func ParseLogFlagsMap(flags map[string]bool) {
	for key, enabled := range flags {
		switch key {
		case "bw":
			if enabled {
				LogNoColor()
			} else {
				LogColor()
			}
		case "color":
			if enabled {
				LogColor()
			} else {
				LogNoColor()
			}
		case "notime":
			if enabled {
				LogNoTime()
			} else {
				LogTime()
			}
		default:
			if enabled {
				LogKeys[key] = enabled
				for strings.HasSuffix(key, "+") {
					key = key[0: len(key) - 1]
					LogKeys[key] = enabled // "foo+" also enables "foo"
				}
			} else {
				delete(LogKeys, key)
			}
			if key == "*" {
				logStar = enabled
				if enabled {
					EnableSgReplicateLogging()
				}
			}
			// gocb requires a call into the gocb library to enable logging
			if key == "gocb" {
				if enabled {
					EnableGoCBLogging()
				} else {
					DisableGoCBLogging()
				}
			}
			if key == "Replicate" {
<<<<<<< HEAD
				if enabled {
					EnableSgReplicateLogging()
				} else {
					DisableSgReplicateLogging()
				}
=======
				EnableSgReplicateLogging()
			}
			for strings.HasSuffix(key, "+") {
				key = key[0 : len(key)-1]
				LogKeys[key] = true // "foo+" also enables "foo"
>>>>>>> 6447c918
			}
		}
	}
}

func EnableSgReplicateLogging() {
	clog.EnableKey("Replicate")
}

func DisableSgReplicateLogging() {
	clog.DisableKey("Replicate")
}

func GetLogKeys() map[string]bool {
	logLock.RLock()
	defer logLock.RUnlock()
	keys := map[string]bool{}
	for k, v := range LogKeys {
		keys[k] = v
	}
	return keys
}

func UpdateLogKeys(keys map[string]bool, replace bool) {
	logLock.Lock()
	defer logLock.Unlock()
	if replace {
		LogKeys = map[string]bool{}
	}

	ParseLogFlagsMap(keys)
}

// Returns a string identifying a function on the call stack.
// Use depth=1 for the caller of the function that calls GetCallersName, etc.
func GetCallersName(depth int) string {
	pc, file, line, ok := runtime.Caller(depth + 1)
	if !ok {
		return "???"
	}

	fnname := ""
	if fn := runtime.FuncForPC(pc); fn != nil {
		fnname = fn.Name()
	}

	return fmt.Sprintf("%s() at %s:%d", lastComponent(fnname), lastComponent(file), line)
}

// Logs a message to the console, but only if the corresponding key is true in LogKeys.
func LogTo(key string, format string, args ...interface{}) {
	logLock.RLock()
	defer logLock.RUnlock()
	ok := logLevel <= 1 && (logStar || LogKeys[key])

	if ok {
		printf(fgYellow+key+": "+reset+format, args...)
	}
}

func EnableLogKey(key string) {
	logLock.Lock()
	defer logLock.Unlock()
	LogKeys[key] = true
}

func LogEnabled(key string) bool {
	logLock.RLock()
	defer logLock.RUnlock()
	return logStar || LogKeys[key]
}

func LogEnabledExcludingLogStar(key string) bool {
	logLock.RLock()
	defer logLock.RUnlock()
	return LogKeys[key]
}

// Logs a message to the console.
func Log(message string) {
	logLock.RLock()
	defer logLock.RUnlock()
	ok := logLevel <= 1

	if ok {
		print(message)
	}
}

// Logs a formatted message to the console.
func Logf(format string, args ...interface{}) {
	logLock.RLock()
	defer logLock.RUnlock()
	ok := logLevel <= 1

	if ok {
		printf(format, args...)
	}
}

// If the error is not nil, logs its description and the name of the calling function.
// Returns the input error for easy chaining.
func LogError(err error) error {
	if err != nil {
		logLock.RLock()
		ok := logLevel <= 2
		logLock.RUnlock()

		if ok {
			logWithCaller(fgRed, "ERROR", "%v", err)
		}
	}
	return err
}

// Logs a warning to the console
func Warn(format string, args ...interface{}) {
	logLock.RLock()
	ok := logLevel <= 2
	logLock.RUnlock()

	if ok {
		logWithCaller(fgRed, "WARNING", format, args...)
	}
}

// Logs a highlighted message prefixed with "TEMP". This function is intended for
// temporary logging calls added during development and not to be checked in, hence its
// distinctive name (which is visible and easy to search for before committing.)
func TEMP(format string, args ...interface{}) {
	logWithCaller(fgYellow, "TEMP", format, args...)
}

// Logs a warning to the console, then panics.
func LogPanic(format string, args ...interface{}) {
	logWithCaller(fgRed, "PANIC", format, args...)
	panic(fmt.Sprintf(format, args...))
}

// Logs a warning to the console, then exits the process.
func LogFatal(format string, args ...interface{}) {
	logWithCaller(fgRed, "FATAL", format, args...)
	os.Exit(1)
}

func logWithCaller(color string, prefix string, format string, args ...interface{}) {
	message := fmt.Sprintf(format, args...)
	logLock.RLock()
	defer logLock.RUnlock()
	print(color, prefix, ": ", message, reset,
		dim, " -- ", GetCallersName(2), reset)
}

// Simple wrapper that converts Print to Printf.  Assumes caller is holding logLock read lock.
func print(args ...interface{}) {
	ok := logLevel <= 1

	if ok {
		printf("%s", fmt.Sprint(args...))
	}
}

// Logs a formatted message to the underlying logger.  Assumes caller is holding logLock read lock.
func printf(format string, args ...interface{}) {
	ok := logLevel <= 1

	if ok {
		if !logNoTime {
			timestampedFormat := strings.Join([]string{time.Now().Format(ISO8601Format), format}, " ")
			logger.Printf(timestampedFormat, args...)
		} else {
			logger.Printf(format, args...)
		}
	}
}

func lastComponent(path string) string {
	if index := strings.LastIndex(path, "/"); index >= 0 {
		path = path[index+1:]
	} else if index = strings.LastIndex(path, "\\"); index >= 0 {
		path = path[index+1:]
	}
	return path
}

func UpdateLogger(logFilePath string) {
	//Attempt to open file for write at path provided
	fo, err := os.OpenFile(logFilePath, os.O_RDWR|os.O_CREATE|os.O_APPEND, 0664)
	if err != nil {
		LogFatal("unable to open logfile for write: %s", logFilePath)
	}

	//defer write lock to here otherwise LogFatal above will deadlock
	logLock.Lock()

	//We keep a reference to the underlying log File as log.Logger and io.Writer
	//have no close() methods and we want to close old files on log rotation
	oldLogFile := logFile
	logFile = fo
	logger = log.New(fo, "", log.Lmicroseconds)
	logLock.Unlock()

	//re-apply log no time flags on new logger
	if logNoTime {
		LogNoTime()
	}

	//If there is a previously opened log file, explicitly close it
	if oldLogFile != nil {
		err = oldLogFile.Close()
		if err != nil {
			Warn("unable to close old log File after updating logger")
		}
	}
}

// This provides an io.Writer interface around the base.Log API
type LoggerWriter struct {
	LogKey       string        // The log key to log to, eg, "HTTP+"
	SerialNumber uint64        // The request ID
	Request      *http.Request // The request
}

// Write() method to satisfy the io.Writer interface
func (lw *LoggerWriter) Write(p []byte) (n int, err error) {
	LogTo(lw.LogKey, " #%03d: %s %s %s", lw.SerialNumber, lw.Request.Method, SanitizeRequestURL(lw.Request.URL), string(p))
	return len(p), nil
}

// Create a new LoggerWriter
func NewLoggerWriter(logKey string, serialNumber uint64, req *http.Request) *LoggerWriter {
	return &LoggerWriter{
		LogKey:       logKey,
		SerialNumber: serialNumber,
		Request:      req,
	}
}

func CreateRollingLogger(logConfig *LogAppenderConfig) {
	if logConfig != nil {
		SetLogLevel(logConfig.LogLevel.sgLevel())
		ParseLogFlags(logConfig.LogKeys)

		if logConfig.LogFilePath == nil {
			return
		}

		lj := lumberjack.Logger{}

		lj.Filename = *logConfig.LogFilePath
		log.Printf("Log entries will be written to the file %v", *logConfig.LogFilePath)

		if rotation := logConfig.Rotation; rotation != nil {
			if rotation.MaxSize > 0 {
				lj.MaxSize = rotation.MaxSize // megabytes
			}
			if rotation.MaxAge > 0 {
				lj.MaxAge = rotation.MaxAge
			}
			if rotation.MaxBackups > 0 {
				lj.MaxBackups = rotation.MaxBackups
			}
			lj.LocalTime = rotation.LocalTime
		}

		//Update default GoLang logger to use new rolling logger
		logger.SetOutput(&lj)

		//Update sg_replicate logger to use rolling logger
		clog.SetOutput(&lj)

		//Update go-couchbase to use rolling logger
		gcblogger := logging.NewLogger(&lj, logConfig.LogLevel.cgLevel(), logging.TEXTFORMATTER)
		logging.SetLogger(gcblogger)
	}
}

// ANSI color control escape sequences.
// Shamelessly copied from https://github.com/sqp/godock/blob/master/libs/log/colors.go
var (
	reset,
	bright,
	dim,
	underscore,
	blink,
	reverse,
	hidden,
	fgBlack,
	fgRed,
	fgGreen,
	fgYellow,
	fgBlue,
	fgMagenta,
	fgCyan,
	fgWhite,
	bgBlack,
	bgRed,
	bgGreen,
	bgYellow,
	bgBlue,
	bgMagenta,
	bgCyan,
	bgWhite string
)

func LogColor() {
	reset = "\x1b[0m"
	bright = "\x1b[1m"
	dim = "\x1b[2m"
	underscore = "\x1b[4m"
	blink = "\x1b[5m"
	reverse = "\x1b[7m"
	hidden = "\x1b[8m"
	fgBlack = "\x1b[30m"
	fgRed = "\x1b[31m"
	fgGreen = "\x1b[32m"
	fgYellow = "\x1b[33m"
	fgBlue = "\x1b[34m"
	fgMagenta = "\x1b[35m"
	fgCyan = "\x1b[36m"
	fgWhite = "\x1b[37m"
	bgBlack = "\x1b[40m"
	bgRed = "\x1b[41m"
	bgGreen = "\x1b[42m"
	bgYellow = "\x1b[43m"
	bgBlue = "\x1b[44m"
	bgMagenta = "\x1b[45m"
	bgCyan = "\x1b[46m"
	bgWhite = "\x1b[47m"
}<|MERGE_RESOLUTION|>--- conflicted
+++ resolved
@@ -352,19 +352,11 @@
 				}
 			}
 			if key == "Replicate" {
-<<<<<<< HEAD
 				if enabled {
 					EnableSgReplicateLogging()
 				} else {
 					DisableSgReplicateLogging()
 				}
-=======
-				EnableSgReplicateLogging()
-			}
-			for strings.HasSuffix(key, "+") {
-				key = key[0 : len(key)-1]
-				LogKeys[key] = true // "foo+" also enables "foo"
->>>>>>> 6447c918
 			}
 		}
 	}
