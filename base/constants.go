package base

import (
	"os"
	"strings"
)

const (

	// The username of the special "GUEST" user
	GuestUsername = "GUEST"
	ISO8601Format = "2006-01-02T15:04:05.000Z07:00"

	kTestCouchbaseServerURL = "http://localhost:8091"
	kTestWalrusURL          = "walrus:"

	// These settings are used when running unit tests against a live Couchbase Server to create/flush buckets
	DefaultCouchbaseAdministrator = "Administrator"
	DefaultCouchbasePassword      = "password"

	// Couchbase 5.x notes:
	// For every bucket that the tests will create (DefaultTestBucketname, DefaultTestShadowBucketname, DefaultTestIndexBucketname):
	//   1. Create an RBAC user with username equal to the bucket name
	//   2. Set the password to DefaultTestPassword
	//   3. Give "Admin" RBAC rights

	DefaultTestBucketname = "test_data_bucket"
	DefaultTestUsername   = DefaultTestBucketname
	DefaultTestPassword   = "password"

	DefaultTestShadowBucketname = "test_shadowbucket"
	DefaultTestShadowUsername   = DefaultTestShadowBucketname
	DefaultTestShadowPassword   = DefaultTestPassword

	DefaultTestIndexBucketname = "test_indexbucket"
	DefaultTestIndexUsername = DefaultTestIndexBucketname
	DefaultTestIndexPassword = DefaultTestPassword

	// Env variable to enable user to override the Couchbase Server URL used in tests
	TestEnvCouchbaseServerUrl = "SG_TEST_COUCHBASE_SERVER_URL"

	// Walrus by default, but can set to "Couchbase" to have it use http://localhost:8091
	TestEnvSyncGatewayBackingStore = "SG_TEST_BACKING_STORE"
	TestEnvBackingStoreCouchbase   = "Couchbase"

	// Don't use Xattrs by default, but provide the test runner a way to specify Xattr usage
	TestEnvSyncGatewayUseXattrs = "SG_TEST_USE_XATTRS"
	TestEnvSyncGatewayTrue      = "True"

	// Don't use an auth handler by default, but provide a way to override
	TestEnvSyncGatewayUseAuthHandler = "SG_TEST_USE_AUTH_HANDLER"

	DefaultUseXattrs = false // Whether Sync Gateway uses xattrs for metadata storage, if not specified in the config

<<<<<<< HEAD
	DefaultOldRevExpirySeconds = 300
=======
	// Default value of _local document expiry
	DefaultLocalDocExpirySecs = uint32(60 * 60 * 24 * 90) //90 days in seconds
>>>>>>> 9c6c749b
)

func UnitTestUrl() string {
	backingStore := os.Getenv(TestEnvSyncGatewayBackingStore)
	switch {
	case strings.ToLower(backingStore) == strings.ToLower(TestEnvBackingStoreCouchbase):
		testCouchbaseServerUrl := os.Getenv(TestEnvCouchbaseServerUrl)
		if testCouchbaseServerUrl != "" {
			// If user explicitly set a Test Couchbase Server URL, use that
			return testCouchbaseServerUrl
		}
		// Otherwise fallback to hardcoded default
		return kTestCouchbaseServerURL
	default:
		return kTestWalrusURL
	}
}

func UnitTestUrlIsWalrus() bool {
	unitTestUrl := UnitTestUrl()
	return strings.Contains(unitTestUrl, kTestWalrusURL)
}<|MERGE_RESOLUTION|>--- conflicted
+++ resolved
@@ -52,12 +52,10 @@
 
 	DefaultUseXattrs = false // Whether Sync Gateway uses xattrs for metadata storage, if not specified in the config
 
-<<<<<<< HEAD
 	DefaultOldRevExpirySeconds = 300
-=======
+  
 	// Default value of _local document expiry
 	DefaultLocalDocExpirySecs = uint32(60 * 60 * 24 * 90) //90 days in seconds
->>>>>>> 9c6c749b
 )
 
 func UnitTestUrl() string {
