--- conflicted
+++ resolved
@@ -577,9 +577,6 @@
 
 	dataSourceOptions.Name = GenerateDcpStreamName("SG")
 
-<<<<<<< HEAD
-	Debugf(KeyDCP, "Connecting to new bucket datasource.  URLs:%s, pool:%s, bucket:%s", MD(urls), MD(poolName), MD(bucketName))
-=======
 	auth := spec.Auth
 
 	// If using client certificate for authentication, configure go-couchbase for cbdatasource's initial
@@ -598,8 +595,8 @@
 
 	}
 
-	Debugf(KeyFeed, "Connecting to new bucket datasource.  URLs:%s, pool:%s, bucket:%s", MD(urls), MD(poolName), MD(bucketName))
->>>>>>> 32432aa3
+	Debugf(KeyDCP, "Connecting to new bucket datasource.  URLs:%s, pool:%s, bucket:%s", MD(urls), MD(poolName), MD(bucketName))
+
 	bds, err := cbdatasource.NewBucketDataSource(
 		urls,
 		poolName,
