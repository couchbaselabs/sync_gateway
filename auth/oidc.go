--- conflicted
+++ resolved
@@ -26,10 +26,7 @@
 package auth
 
 import (
-<<<<<<< HEAD
 	"context"
-=======
->>>>>>> 6b08317d
 	"errors"
 	"fmt"
 	"net/http"
@@ -390,7 +387,6 @@
 	if claims.Issuer == "" {
 		return issuer, audiences, fmt.Errorf("malformed oidc token %v, issuer claim doesn't exist", token)
 	}
-<<<<<<< HEAD
 	if claims.Audience == nil || len(claims.Audience) == 0 {
 		return issuer, audiences, fmt.Errorf("malformed oidc token %v, audience claim doesn't exist", token)
 	}
@@ -401,8 +397,6 @@
 // and returns the payload. It uses the ID Token Verifier to verify the token.
 func (client *OIDCClient) VerifyJWT(token string) (*oidc.IDToken, error) {
 	return client.Verifier.Verify(context.Background(), token)
-=======
-	return err
 }
 
 func SetURLQueryParam(strURL, name, value string) (string, error) {
@@ -420,5 +414,4 @@
 	rawQuery.Set(name, value)
 	uri.RawQuery = rawQuery.Encode()
 	return uri.String(), nil
->>>>>>> 6b08317d
 }