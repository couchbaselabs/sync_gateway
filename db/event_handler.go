--- conflicted
+++ resolved
@@ -99,24 +99,14 @@
 		//}
 		jsonOut, err := base.JSONMarshal(event.Doc)
 		if err != nil {
-<<<<<<< HEAD
 			base.Warnf(base.KeyAll, "Error marshalling doc for webhook post")
 			return false
-=======
-			base.Warnf("Error marshalling doc for webhook post")
-			return
->>>>>>> 2382996c
 		}
 		contentType = "application/json"
 		payload = bytes.NewBuffer(jsonOut)
 	default:
-<<<<<<< HEAD
 		base.Warnf(base.KeyAll, "Webhook invoked for unsupported event type.")
 		return false
-=======
-		base.Warnf("Webhook invoked for unsupported event type.")
-		return
->>>>>>> 2382996c
 	}
 	success := func() bool {
 		resp, err := wh.client.Post(wh.url, contentType, payload)
@@ -129,13 +119,8 @@
 		}()
 
 		if err != nil {
-<<<<<<< HEAD
 			base.Warnf(base.KeyAll, "Error attempting to post %s to url %s: %s", base.UD(event.String()), base.UD(wh.SanitizedUrl()), err)
 			return false
-=======
-			base.Warnf("Error attempting to post %s to url %s: %s", base.UD(event.String()), base.UD(wh.SanitizedUrl()), err)
-			return
->>>>>>> 2382996c
 		}
 
 		// Check Log Level first, as SanitizedUrl is expensive to evaluate.
